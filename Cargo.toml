--- conflicted
+++ resolved
@@ -248,13 +248,9 @@
 librocksdb-sys = { git = "https://github.com/madara-alliance/rust-rocksdb", branch = "read-options-set-raw-snapshot" }
 
 starknet-types-core = { git = "https://github.com/kasarlabs/types-rs.git", branch = "feat-deserialize-v0.1.7" }
-<<<<<<< HEAD
+starknet-types-rpc = { git = "https://github.com/jbcaron/types-rs.git", branch = "fork" }
+
 starknet-core = { git = "https://github.com/kasarlabs/starknet-rs.git", branch = "fork" }
 
 merlin = { git = "https://github.com/aptos-labs/merlin" }
-x25519-dalek = { git = "https://github.com/Tranduy1dol/x25519-dalek", branch = "zeroize_v1.7" }
-=======
-starknet-types-rpc = { git = "https://github.com/jbcaron/types-rs.git", branch = "fork" }
-
-starknet-core = { git = "https://github.com/kasarlabs/starknet-rs.git", branch = "fork" }
->>>>>>> 86b2380c
+x25519-dalek = { git = "https://github.com/Tranduy1dol/x25519-dalek", branch = "zeroize_v1.7" }