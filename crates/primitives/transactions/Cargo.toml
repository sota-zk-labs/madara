[package]
name = "mp-transactions"
version.workspace = true
edition.workspace = true
license = "MIT"
description = "Starknet primitives for Substrate."
authors = { workspace = true }
repository = { workspace = true }

[package.metadata.docs.rs]
targets = ["x86_64-unknown-linux-gnu"]

[dependencies]
blockifier = { workspace = true }
derive_more = { workspace = true, features = ["from"] }
<<<<<<< HEAD
frame-support = { workspace = true }
lazy_static = { workspace = true }
=======
log = { workspace = true }
>>>>>>> 78bbebca
mp-fee = { workspace = true }
mp-felt = { workspace = true }
mp-hashers = { workspace = true }
mp-state = { workspace = true }
spin = "0.9.8"
starknet-core = { workspace = true }
starknet-crypto = { workspace = true, features = ["alloc"] }
starknet-ff = { workspace = true, features = ["alloc"] }
starknet_api = { workspace = true }

# Optional (client)
cairo-lang-casm-contract-class = { workspace = true, optional = true }
cairo-lang-starknet = { workspace = true, optional = true }
cairo-lang-utils = { workspace = true, optional = true }
cairo-vm = { workspace = true, optional = true }
flate2 = { workspace = true, optional = true }
num-bigint = { workspace = true, optional = true }
serde_json = { workspace = true, optional = true }
thiserror = { workspace = true, optional = true }

# Other optional
parity-scale-codec = { workspace = true, features = [
  "derive",
], optional = true }
scale-info = { workspace = true, features = ["derive"], optional = true }
serde = { workspace = true, features = ["derive"], optional = true }

[dev-dependencies]
assert_matches = "1.5.0"

[features]
default = ["std"]
std = [
  "starknet_api/std",
  "starknet-ff/std",
  "starknet-core/std",
  "blockifier/std",
  "mp-state/std",
  "mp-hashers/std",
  "mp-felt/std",
  "mp-fee/std",
  # Optional
  "parity-scale-codec?/std",
  "scale-info?/std",
  "serde?/std",
  "serde_json?/std",
  "cairo-lang-casm-contract-class?/std",
  "cairo-lang-utils?/std",
  "cairo-vm?/std",
]
client = [
  "std",
  "dep:flate2",
  "dep:cairo-lang-starknet",
  "dep:cairo-lang-utils",
  "dep:num-bigint",
  "dep:serde_json",
  "dep:thiserror",
  "dep:cairo-vm",
  "dep:cairo-lang-casm-contract-class",
]
parity-scale-codec = [
  "dep:parity-scale-codec",
  "mp-felt/parity-scale-codec",
  "starknet_api/parity-scale-codec",
  "blockifier/parity-scale-codec",
]
scale-info = [
  "dep:scale-info",
  "mp-felt/scale-info",
  "starknet_api/scale-info",
  "blockifier/scale-info",
]
serde = ["dep:serde", "mp-felt/serde"]<|MERGE_RESOLUTION|>--- conflicted
+++ resolved
@@ -13,12 +13,9 @@
 [dependencies]
 blockifier = { workspace = true }
 derive_more = { workspace = true, features = ["from"] }
-<<<<<<< HEAD
 frame-support = { workspace = true }
 lazy_static = { workspace = true }
-=======
 log = { workspace = true }
->>>>>>> 78bbebca
 mp-fee = { workspace = true }
 mp-felt = { workspace = true }
 mp-hashers = { workspace = true }
